--- conflicted
+++ resolved
@@ -4,14 +4,12 @@
 Unreleased
 ~~~~~~~~~~
 
-<<<<<<< HEAD
+- Adds the ability to define configurations in independent methods (allowing
+  for onegov.core.Framework extensions to provide their own configuration).
+  [href]
+
 - Adds functions to create and deserialize URL safe tokens.
   [msom]
-=======
-- Adds the ability to define configurations in independent methods (allowing
-  for onegov.core.Framework extensions to provide their own configuration).
-  [href]
->>>>>>> eb208296
 
 0.4.14 (2015-07-17)
 ~~~~~~~~~~~~~~~~~~~
