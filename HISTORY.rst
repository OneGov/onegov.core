--- conflicted
+++ resolved
@@ -1,16 +1,14 @@
 Changelog
 ---------
-<<<<<<< HEAD
-0.16.1 (2016-02-02)
-~~~~~~~~~~~~~~~~~~~
-
-- Fixes connection pool exhaustion occuring when upgrading many tennants.
-  [href]
-=======
 
 - Allows to optionally pick the sheet when converting excel files to CSV.
   [msom]
->>>>>>> f188f389
+
+0.16.1 (2016-02-02)
+~~~~~~~~~~~~~~~~~~~
+
+- Fixes connection pool exhaustion occuring when upgrading many tennants.
+  [href]
 
 0.16.0 (2016-01-28)
 ~~~~~~~~~~~~~~~~~~~
